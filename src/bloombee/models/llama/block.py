--- conflicted
+++ resolved
@@ -28,79 +28,20 @@
 from bloombee.flexgen_utils.task import Task
 from transformers import AutoTokenizer
 import os
-<<<<<<< HEAD
-=======
+
 # from bloombee.server.block_utils import MODEL_BLOCK_REGISTRY
 # import sys
 # sys.path.insert(0,'..')
 # sys.path.insert(0,'/flexgen_model_in_petals/src/petals/')
 # from memory_usage import see_memory_usage, nvidia_smi_usage
->>>>>>> 03b666cc
+
 from bloombee.utils.memory_usage import see_memory_usage, nvidia_smi_usage
 
 fix_recursive_import()
 
 from pynvml import *
 
-<<<<<<< HEAD
-=======
-# def see_memory_usage(message, force=True):
-# 	logger = ''
-# 	logger += message
-# 	nvmlInit()
-#  
-# 	# nvidia_smi.nvmlInit()
-# 	handle = nvmlDeviceGetHandleByIndex(0)
-# 	info = nvmlDeviceGetMemoryInfo(handle)
-# 	# logger += "\n Nvidia-smi: " + str((info.used) / 1024 / 1024 / 1024) + " GB"
-# 	
-# 	# logger += '\n    Memory Allocated: '+str(torch.cuda.memory_allocated() / (1024 * 1024 * 1024)) +'  GigaBytes\n'
-# 	# logger +=   'Max Memory Allocated: ' + str(
-# 	# 	torch.cuda.max_memory_allocated() / (1024 * 1024 / 1024)) + '  GigaBytes\n'
-# 	# print(logger)
-
-
-def apply_rotary_pos_emb(q, k, cos, sin):
-    q_embed = (q * cos) + (rotate_half(q) * sin)
-    k_embed = (k * cos) + (rotate_half(k) * sin)
-    return q_embed, k_embed
-
-# def _create_llama_block(**kwargs):
-#     """工厂函数：专门用于创建 WrappedLlamaBlock"""
-#     print("Models: Executing Llama block factory.")
-#     config = kwargs['config']
-#     layer_idx = kwargs['layer_idx']
-#     env = kwargs['env']
-#     policy = kwargs['policy']
-#     weight_home = kwargs['weight_home']
-#     path = kwargs['path']
-    
-#     return WrappedLlamaBlock(config, layer_idx, env, policy, weight_home, path)
-
-
-
-class FLEX_LlamaRMSNorm(LlamaRMSNorm):
-    def __init__(self, hidden_size, eps=1e-6):
-        """
-        LlamaRMSNorm is equivalent to T5LayerNorm
-        """
-        super().__init__(hidden_size, eps=1e-6)
-        self.weight = nn.Parameter(torch.ones(hidden_size))
-        self.variance_epsilon = eps
-
-    def forward(self, hidden_states):
-        input_dtype = hidden_states.dtype
-        hidden_states = hidden_states.to(torch.float32)
-        variance = hidden_states.pow(2).mean(-1, keepdim=True)
-        hidden_states = hidden_states * torch.rsqrt(variance + self.variance_epsilon)
-        return self.weight * hidden_states.to(input_dtype)
-
-    def extra_repr(self):
-        return f"{tuple(self.weight.shape)}, eps={self.variance_epsilon}"
-
-
-
->>>>>>> 03b666cc
+
 
 
 class OptimizedLlamaAttention(FLEX_LlamaAttention):
@@ -621,14 +562,8 @@
 
         self.temp_hidden.val = self.layers[j].temp_hidden_states.val
         return self.layers[j].temp_hidden_states.val
-<<<<<<< HEAD
-
-
-=======
-    
-#######################################################################################
+
 @register_block("llama")
->>>>>>> 03b666cc
 class WrappedLlamaBlock(OptimizedLlamaDecoderLayer):
     def forward(
         self,
@@ -732,27 +667,6 @@
 
 
 def get_test_inputs(prompt_len, num_prompts, tokenizer):
-<<<<<<< HEAD
     prompts = [""]
     input_ids = tokenizer(prompts, padding=False, truncation=True).input_ids
     return (input_ids[0],) * num_prompts
-=======
-    prompts = [
-        "Simply put, the theory of relativity states that",
-        # "I believe the meaning of life is",
-        # "",
-        # """Translate English to French:
-        # sea otter => loutre de mer
-        # peppermint => menthe poivrée
-        # plush girafe => girafe peluche
-        # cheese =>""",
-    ]
-    # Improvement: Correctly handle different prompt lengths
-    input_ids = tokenizer(prompts, padding="max_length",
-                          max_length=prompt_len, truncation=True).input_ids
-    return (input_ids[0][:prompt_len],) * num_prompts
-
-
-# MODEL_BLOCK_REGISTRY[WrappedLlamaBlock] = _create_llama_block
-print("Models: WrappedLlamaBlock has been registered.")
->>>>>>> 03b666cc
