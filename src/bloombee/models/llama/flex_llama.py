"""
Usage:
python3 -m petals.models.llama.flex_llama --model huggingface repo --gpu-batch-size 32 --percent 100 0 100 0 100 0
modified on flex_opt.py
"""

import argparse
import dataclasses
import os
from typing import List, Optional, Tuple, Union

import numpy as np
import torch
import torch.utils.checkpoint
from bloombee.flexgen_utils.compression import CompressionConfig
from bloombee.flexgen_utils.llama_config import LlamaConfig, get_llama_config, download_llama_weights
from bloombee.flexgen_utils.pytorch_backend import fix_recursive_import, general_copy, DeviceType, TorchDevice, TorchTensor, TorchDisk, \
    TorchMixedDevice
from bloombee.flexgen_utils.utils import (GB, T, ValueHolder,
    array_1d, array_2d, array_3d, str2bool, project_decode_latency,
    torch_mem_stats, torch_dtype_to_np_dtype, write_benchmark_log,
    read_benchmark_log)
from bloombee.flexgen_utils.task import Task
from bloombee.flexgen_utils.policy import Policy
from bloombee.flexgen_utils.ExecutionEnv import ExecutionEnv
from torch import nn
from transformers import AutoTokenizer
from bloombee.flexgen_utils.timer import timers
from transformers.models.llama.modeling_llama import LlamaRMSNorm
from bloombee.utils.memory_usage import see_memory_usage

import logging

# 创建专门的offloading调试logger
offload_logger = logging.getLogger('bloombee.offloading')
offload_logger.setLevel(logging.INFO)

fix_recursive_import()

from transformers.models.llama.modeling_llama import (
    LlamaAttention,
    LlamaConfig,
    # LlamaDecoderLayer,
    LlamaMLP,
    LlamaRMSNorm,
    repeat_kv,
    rotate_half,
)




DUMMY_WEIGHT = "_DUMMY_"  # Use dummy weights for benchmark purposes

from pynvml import *

class FLEX_LlamaRMSNorm(LlamaRMSNorm): #put in fex_llama
    def __init__(self, hidden_size, eps=1e-6):
        super().__init__(hidden_size, eps=1e-6)
        self.weight = nn.Parameter(torch.ones(hidden_size))
        self.variance_epsilon = eps

    def forward(self, hidden_states):
        input_dtype = hidden_states.dtype
        hidden_states = hidden_states.to(torch.float32)
        variance = hidden_states.pow(2).mean(-1, keepdim=True)
        hidden_states = hidden_states * torch.rsqrt(variance + self.variance_epsilon)
        return self.weight * hidden_states.to(input_dtype)

    def extra_repr(self):
        return f"{tuple(self.weight.shape)}, eps={self.variance_epsilon}"
    
    
def apply_rotary_pos_emb(q, k, cos, sin):
    q_embed = (q * cos) + (rotate_half(q) * sin)
    k_embed = (k * cos) + (rotate_half(k) * sin)
    return q_embed, k_embed

def get_choice(cur_percent, percents, choices):
    percents = np.cumsum(percents)
    assert np.abs(percents[-1] - 100) < 1e-5

    for i in range(len(percents)):
        if cur_percent < percents[i]:
            return choices[i]
    return choices[-1]

def init_weight_list(weight_specs, policy, env):
    
    dev_percents = [policy.w_disk_percent, policy.w_cpu_percent, policy.w_gpu_percent]
    print('dev_percents :[ disk, cpu, gpu]', dev_percents)
    dev_choices = [env.disk, env.cpu, env.gpu]

    sizes = [np.prod(spec[0]) for spec in weight_specs]
    sizes_cumsum = np.cumsum(sizes)
    ret = []
    for i in range(len(weight_specs)):
        mid_percent = (sizes_cumsum[i] - sizes[i] / 2) / sizes_cumsum[-1]
        # print('mid_percent ', mid_percent)
        home = get_choice(mid_percent * 100, dev_percents, dev_choices)
        shape, dtype, filename = weight_specs[i]
        # print('weight_specs[i] ', weight_specs[i][2])
        if len(shape) < 2:
            pin_memory = True
            compress = False
        else:
            pin_memory = policy.pin_weight
            compress = policy.compress_weight

        if not compress:
            weight = home.allocate(shape, dtype, pin_memory=pin_memory)
            # print('weight.shape', weight.shape)
            # print('weight', weight)

            if DUMMY_WEIGHT not in filename:
                try:
                    weight.load_from_np_file(weight_specs[i][2])
                except (FileNotFoundError, AttributeError) as e:
                    print(f"Warning: Could not load weight from file {weight_specs[i][2]}: {e}")
                    # 如果文件不存在或加载失败，使用随机初始化
                    weight.load_from_np(np.random.rand(*shape).astype(dtype))
            else:
                weight.load_from_np(np.ones(shape, dtype))
                #weight.load_from_np(np.random.rand(*shape).astype(dtype))
        else:
            # 检查压缩设备是否可用
            if hasattr(home, 'compressed_device') and home.compressed_device is not None:
                weight = home.compressed_device.allocate(
                    shape, dtype, policy.comp_weight_config, pin_memory=pin_memory)

                if DUMMY_WEIGHT not in filename:
                    try:
                        weight.load_from_np_file(weight_specs[i][2])
                    except (FileNotFoundError, AttributeError) as e:
                        print(f"Warning: Could not load weight from file {weight_specs[i][2]}: {e}")
                        # 如果文件不存在或加载失败，使用随机初始化
                        for i in range(2):
                            x = weight.data[i]
                            x.load_from_np(np.random.rand(*x.shape).astype(torch_dtype_to_np_dtype[x.dtype]))
                else:
                    for i in range(2):
                        x = weight.data[i]
                        x.load_from_np(np.ones(x.shape, torch_dtype_to_np_dtype[x.dtype]))
            else:
                # 如果压缩设备不可用，回退到非压缩方式
                print(f"Warning: Compressed device not available, falling back to non-compressed allocation")
                weight = home.allocate(shape, dtype, pin_memory=pin_memory)
                if DUMMY_WEIGHT not in filename:
                    try:
                        weight.load_from_np_file(weight_specs[i][2])
                    except (FileNotFoundError, AttributeError) as e:
                        print(f"Warning: Could not load weight from file {weight_specs[i][2]}: {e}")
                        # 如果文件不存在或加载失败，使用随机初始化
                        weight.load_from_np(np.random.rand(*shape).astype(dtype))
                else:
                    weight.load_from_np(np.ones(shape, dtype))
        # print('weight.data ', weight.data)
        ret.append(weight)
        
    return ret

# 添加一个新函数，用于从 PyTorch 模型加载权重到 FlexGen 格式
def load_weights_from_pytorch_model(model, policy, env, weight_home, block_index):
    """
    从 PyTorch 模型加载权重到 FlexGen 格式
    
    Args:
        model: PyTorch 模型
        policy: FlexGen 策略
        env: FlexGen 环境
        weight_home: 权重存储位置
        block_index: 块索引
    """
    weight_specs = []
    
    # 遍历模型的所有参数
    for name, param in model.named_parameters():
        # 创建权重规格
        shape = param.shape
        dtype = param.dtype
        # 使用参数名称作为文件名，确保唯一性
        filename = f"block_{block_index}_{name}"
        
        weight_specs.append((shape, dtype, filename))
        
        # 将参数移动到 CPU，避免在 GPU 上存储
        param.data = param.data.to('cpu')
    
    try:
        # 初始化权重列表
        weights = init_weight_list(weight_specs, policy, env)
        
        # 将权重加载到模型中
        for (name, _), weight in zip(model.named_parameters(), weights):
            param = getattr(model, name)
            param.data = weight.data.to(param.device)
        
        # 存储权重规格，以便后续使用
        weight_home[block_index] = weight_specs
        
        return weights
    except Exception as e:
        print(f"Warning: Failed to initialize weights with FlexGen: {e}")
        print("Falling back to direct parameter assignment")
        
        # 如果 FlexGen 初始化失败，直接使用参数赋值
        for name, param in model.named_parameters():
            # 确保参数在 CPU 上
            param.data = param.data.to('cpu')
        
        # 存储空的权重规格
        weight_home[block_index] = []
        
        return []

# class InputEmbed:
#     def __init__(self, config, env, policy):
#         self.config = config
#         self.env = env
#         self.policy = policy
#         self.compute = self.env.gpu
#         self.weight_load_dst = (self.compute.compressed_device if policy.compress_weight
#             else self.compute)

#         self.task = None
#         self.token_type_embeddings = nn.Embedding(
#             config.type_vocab_size, config.hidden_size, device="cuda:0"
#         )

#     def set_task(self, task):
#         self.task = task

#     def init_weight(self, weight_home, path):
#         v, h, dtype = (self.config.vocab_size, self.config.hidden_size, self.config.dtype)
#         path = os.path.join(path, "")
#         weight_specs = [
#             ((v, h), dtype, path + "embed_tokens.weight"),
#             ]
#         weights = init_weight_list(weight_specs, self.policy, self.env)
#         weight_home.store(weights)

#     def load_weight(self, weight_home, weight_read_buf, k):
#         w_token = weight_home.val[0]
#         if k == 0:
#             dst = self.weight_load_dst
#             weight_read_buf.store((w_token.smart_copy(dst)))

#     def init_cache_one_gpu_batch(self, cache_home):
#         pass  # do nothing

#     def load_cache(self, cache_home, cache_read_buf, i):
#         pass  # do nothing

#     def store_cache(self, cache_home, cache_write_buf, i):
#         pass  # do nothing

#     def input_act_shape_and_dtype(self, batch_size, seq_len):
#         return (batch_size, seq_len, self.config.hidden_size), self.config.dtype

#     def forward(self, hidden, cache_read_buf, weight_read_buf, attention_mask,
#                 cache_write_buf, i, k):
#         # Compute input embedding 
#         donate = [False] * 3
#         h, donate[0] = hidden.val, True
#         mask, donate[1] = attention_mask.val.smart_copy(self.compute)

#         if k == self.policy.num_gpu_batches - 1:
#             # Clear the weight_read_buf if it is the last gpu batch
#             (w_token, donate[2]) = weight_read_buf.pop()
#         else:
#             (w_token, _) = weight_read_buf.val
#         h = self.compute.llama_input_embed(h, mask,
#             w_token, self.config.pad_token_id, donate, self.token_type_embeddings)
#         hidden.val = h


# class LlamaRMSNorm(nn.Module):
#     def __init__(
#         self,
#         config: LlamaConfig,
#         env: ExecutionEnv,
#         policy: Policy,
#         layer_id: int,
#     ):
#         super().__init__()
#         self.config = config
#         self.env = env
#         self.layer_id = layer_id
#         self.policy = policy
#         self.compute = self.env.gpu
#         self.weight_load_dst = (self.compute.compressed_device if policy.compress_weight
#                                 else self.compute)

#         self.task = None
#         self.weight = nn.Parameter(torch.ones(hidden_size))
#         self.variance_epsilon = eps

#     def set_task(self, task):
#         self.task = task

#     def init_weight(self, weight_home, path):
#         intermediate_size, h, dtype = (self.config.intermediate_size, self.config.hidden_size, self.config.dtype)
#         path = os.path.join(os.path.join(path, f"layers.{self.layer_id}."))
#         weight_specs = [
#             # 4 weight files
#             # gate_proj
#             ((intermediate_size, h), dtype, path + "mlp.gate_proj.weight"),
#             # down_proj
#             ((h, intermediate_size), dtype, path + "mlp.down_proj.weight"),
#             # up_proj
#             ((intermediate_size, h), dtype, path + "mlp.up_proj.weight"),
#             # post attention layer norm
#             ((h, ), dtype, path + "post_attention_layernorm.weight"),
#         ]
#         weights = init_weight_list(weight_specs, self.policy, self.env)
#         weight_home.store(weights)

#     def load_weight(self, weight_home, weight_read_buf, k):
#         gate, down, up, post_attention_layernorm = weight_home.val
#         if k == 0:
#             dst1 = self.weight_load_dst
#             dst2 = self.compute
#             weight_read_buf.store((
#                     gate.smart_copy(dst1),
#                     down.smart_copy(dst1),
#                     up.smart_copy(dst1),
#                     post_attention_layernorm.smart_copy(dst2)
#             ))

#     def init_cache_one_gpu_batch(self, cache_home):
#         pass  # do nothing

#     def load_cache(self, cache_home, cache_read_buf, i):
#         pass  # do nothing

#     def store_cache(self, cache_home, cache_write_buf, i):
#         pass  # do nothing

#     def input_act_shape_and_dtype(self, batch_size, seq_len):
#         return (batch_size, seq_len, self.config.hidden_size), self.config.dtype

#     def forward(self, 
#         x,
#         cache_read_buf,
#         weight_read_buf,
#         attention_mask,
#         cache_write_buf,
#         i=0,
#         k: int = 0
#         ):
#         donate = [False] * 9
#         h, donate[0] = x.val, True

#         if k == self.policy.num_gpu_batches - 1:
#             # Clear the weight_read_buf if it is the last gpu batch
#             ((gate, donate[1]), (down, donate[3]),
#              (up, donate[5]), (post_attention_layernorm, donate[7])) = weight_read_buf.pop()
#         else:
#             ((gate, _), (down, _),
#              (up, _), (post_attention_layernorm, _)) = weight_read_buf.val

#         h = self.compute.mlp_llama(h, gate, down, up, donate, self.config, post_attention_layernorm)
#         x.val = h



class FLEX_LlamaAttention(LlamaAttention):
    """Multi-headed attention from 'Attention Is All You Need' paper"""

    def __init__(self, config: LlamaConfig, env: ExecutionEnv, policy: Policy, layer_id: int):
        
        super().__init__(config)
        self.config = config
        self.llama_config = get_llama_config('huggyllama/llama-7b')
        self.num_heads = config.num_attention_heads
        self.env = env
        self.layer_id = layer_id
        self.policy = policy
        self.compute = self.env.gpu
        self.weight_load_dst = (self.compute.compressed_device if policy.compress_weight
                                else self.compute)
        self.attention_compute = (self.env.cpu if self.policy.cpu_cache_compute
                                  else self.env.gpu)
        
        self.task = None
        
        # 新增：支持KVCacheManager
        self.cache_manager = None
        self._init_cache_manager()

    def _init_cache_manager(self):
        """Initialize cache manager using shared utility"""
        from bloombee.server.memory_cache_manager import init_cache_manager_shared
        from bloombee.server.cache_coordinator import get_cache_interface, create_device_info_from_policy
        
        # 使用缓存协调器而不是直接持有cache_manager
        self.cache_interface = get_cache_interface()
        if self.cache_interface is not None:
            # 注册当前层到协调器
            self.cache_interface.register_layer(self.layer_id, {
                'layer_type': 'llama_attention',
                'policy': self.policy
            })
        
        # 保留原有的cache_manager用于向后兼容
        self.cache_manager = init_cache_manager_shared(self.policy, self.layer_id)

    def set_task(self, task):
        self.task = task

    def init_weight(self, weight_home, path):
        h, dtype = (self.config.hidden_size, np.float16)
        path = os.path.join(os.path.join(path, f"layers.{self.layer_id}."))
        weight_specs = [
            # 5 weight files
            # w_q
            ((h, h), dtype, path + "self_attn.q_proj.weight"),
            # w_k
            ((h, h), dtype, path + "self_attn.k_proj.weight"),
            # w_v
            ((h, h), dtype, path + "self_attn.v_proj.weight"),
            # w_out
            ((h, h), dtype, path + "self_attn.o_proj.weight"),
            # input layer norm
            ((h, ), dtype, path + "input_layernorm.weight"),
            # rotary_embed
            ((64, ), dtype, path + "self_attn.rotary_emb.inv_freq"),
        ]
        # see_memory_usage("-----------------------------------------before init weights of LLamaAttention ")
        weights = init_weight_list(weight_specs, self.policy, self.env)
        # see_memory_usage("-----------------------------------------after init weights of LLamaAttention ")
        weight_home.store(weights)

    def load_weight(self, weight_home, weight_read_buf, k):
        w_q, w_k, w_v, w_out, input_layernorm, rotary_emb_inv_freq = weight_home.val
        if k == 0:
            dst1 = self.weight_load_dst
            dst2 = self.compute
            weight_read_buf.store((
                w_q.smart_copy(dst1),
                w_k.smart_copy(dst1),
                w_v.smart_copy(dst1),
                w_out.smart_copy(dst1),
                input_layernorm.smart_copy(dst2),
                rotary_emb_inv_freq.smart_copy(dst2),
            ))
            
    def init_cache_one_gpu_batch(self, cache_home):
        """
        初始化一个GPU批次的缓存
        支持KVCacheManager的统一接口
        """
        if self.cache_manager is not None:
            # 使用KVCacheManager的统一接口
            try:
                from bloombee.server.memory_cache import UnifiedCache
                
                unified_cache = self.cache_manager.init_cache_one_gpu_batch(
                    layer_id=self.layer_id,
                    batch_id=0,  # 这里需要根据实际情况调整batch_id
                    config=self.config,
                    task=self.task,
                    policy=self.policy
                )
                
                # 将UnifiedCache存储到cache_home
                cache_home.store(unified_cache)
                offload_logger.info(f"初始化缓存 - 层:{self.layer_id}")
                offload_logger.info(f"   - 使用KVCacheManager")
                return
                
            except Exception as e:
                offload_logger.warning(f"⚠️ KVCacheManager init_cache失败，使用原有实现: {e}")
        
        # 原有的实现作为fallback
        if self.policy.cache_gpu_percent == 100:
            device = self.env.gpu
        elif self.policy.cache_cpu_percent == 100:
            device = self.env.cpu
        elif self.policy.cache_disk_percent == 100:
            device = self.env.disk
        else:
            device = self.env.mixed

        if self.policy.compress_cache:
            assert device.device_type != DeviceType.MIXED
            device = device.compressed_device
            
        task_copy = Task(
                inputs=self.task.inputs,
                prompt_len=self.task.prompt_len,
                gen_len=max(self.task.gen_len, 128),
                cut_gen_len=self.task.cut_gen_len,
                do_sample=self.task.do_sample,
                temperature=self.task.temperature,
                stop=self.task.stop,
                top_p=self.task.top_p,
        )
        
        cache = device.init_cache_one_gpu_batch(self.config, task_copy, self.policy)
        cache_home.store(cache)

    def load_cache(self, cache_home, cache_read_buf, i):
        """
        加载缓存
        支持缓存协调器的统一接口
        """
        if i == 0:  # prefill, no cache
            return

        # 使用缓存协调器加载缓存
        if hasattr(self, 'cache_interface') and self.cache_interface is not None:
            try:
                # 确定目标设备
                target_device = 'cuda:0' if not self.policy.cpu_cache_compute else 'cpu'
                
                unified_cache = self.cache_interface.load_cache(
                    layer_id=self.layer_id,
                    position=i,
                    target_device=target_device,
                    batch_id=0
                )
                
                if unified_cache and unified_cache.past_key_value:
                    # 将UnifiedCache转换为cache_read_buf格式
                    cache_read_buf.store(unified_cache.past_key_value)
                    offload_logger.info(f"加载缓存 - 层:{self.layer_id}, 位置:{i}")
                    offload_logger.info(f"   - 使用缓存协调器成功")
                else:
                    # 处理缓存不存在的情况
                    cache_read_buf.store(None)
                    offload_logger.info(f" 加载缓存 - 层:{self.layer_id}, 位置:{i}")
                    offload_logger.info(f"   - 缓存不存在，使用缓存协调器")
                return
                
            except Exception as e:
                offload_logger.warning(f"⚠️ 缓存协调器load_cache失败，使用原有实现: {e}")
        
        # 向后兼容：使用原有的cache_manager
        if self.cache_manager is not None:
            try:
                from bloombee.server.memory_cache import UnifiedCache
                
                # 确定目标设备
                target_device = 'cuda:0' if not self.policy.cpu_cache_compute else 'cpu'
                
                unified_cache = self.cache_manager.load_cache(
                    position=i,
                    layer_id=self.layer_id,
                    batch_id=0,  # 需要根据实际情况调整
                    target_device=target_device
                )
                
                if unified_cache and unified_cache.past_key_value:
                    # 将UnifiedCache转换为cache_read_buf格式
                    cache_read_buf.store(unified_cache.past_key_value)
                    offload_logger.info(f"加载缓存 (fallback) - 层:{self.layer_id}, 位置:{i}")
                    offload_logger.info(f"   - 使用KVCacheManager成功")
                else:
                    # 处理缓存不存在的情况
                    cache_read_buf.store(None)
                    offload_logger.info(f" 加载缓存 (fallback) - 层:{self.layer_id}, 位置:{i}")
                    offload_logger.info(f"   - 缓存不存在，使用KVCacheManager")
                return
                
            except Exception as e:
                offload_logger.warning(f"⚠️ KVCacheManager load_cache失败，使用原有实现: {e}")

        # 原有的实现作为fallback
        k_home, v_home = cache_home.val
        
        cache_nan = torch.isnan(k_home.data).any()
        cache_inf = torch.isinf(k_home.data).any()
        print(f"load_cache[{i}]: cache_home NaN={cache_nan}, Inf={cache_inf}")
        
        if cache_nan:
            # 找出哪些位置有NaN
            nan_mask = torch.isnan(k_home.data)
            nan_positions = nan_mask.nonzero()[:5]  # 前5个NaN位置
            print(f"NaN positions in cache_home: {nan_positions}")
        
        # print(f"k_home: {k_home.data}, v_home: {v_home.data}")
        

        # Pick code path
        if self.policy.compress_cache:
            path = 0
            dst = self.attention_compute.compressed_device
        else:
            if self.policy.cpu_cache_compute:
                if (k_home.device.device_type == DeviceType.MIXED and
                        k_home.data[0][0] is not None):
                    path = 2
                else:
                    path = 1
            else:
                path = 0
            dst = self.attention_compute
            
        print(f"load_cache path: {path}, current KV cache position: {i}, k_home.shape[1]: {k_home.shape[1]}")

        if path == 0:  # Direct copy
            # shape: (s, b * num_attention_heads, head_dim)
            indices = (slice(0, i),
                       slice(0, k_home.shape[1]))

            if self.policy.attn_sparsity >= 1.0:
                cache_read_buf.store((
                    k_home.smart_copy(dst, indices),
                    v_home.smart_copy(dst, indices),
                ))
            else:
                cache_read_buf.store((
                    k_home.smart_copy(dst, indices),
                    (v_home, False),
                ))
            print(f"cache_read_buf: {cache_read_buf.val[0]}")
        elif path == 1:  # Copy to CPU temporary workspace
            # shape: (s, b * num_attention_heads, head_dim)
            k_buf, v_buf = dst.next_attention_compute_workspace()
            indices = (slice(0, self.task.prompt_len + i - 1),
                       slice(0, k_home.shape[1]))
            general_copy(k_buf, indices, k_home, indices)

            if self.policy.attn_sparsity >= 1.0:
                general_copy(v_buf, indices, v_home, indices)
                cache_read_buf.store(((k_buf, False), (v_buf, False)))
            else:
                cache_read_buf.store(((k_buf, False), ((v_home, v_buf), False)))
        elif path == 2:  # Copy to both GPU and CPU
            # The caches are stored on both GPU and other devices.
            # Compute attention on gpu for caches stored on gpu.
            # Compute attention on cpu for caches stored on cpu/disk.
            gpu_k_buf = k_home.data[0][0]
            gpu_v_buf = v_home.data[0][0]

            # shape: (s, b * num_attention_heads, head_dim)
            k_buf, v_buf = dst.next_attention_compute_workspace()
            indices = (slice(0, self.task.prompt_len + i - 1),
                       slice(gpu_k_buf.shape[1], k_home.shape[1]))
            general_copy(k_buf, indices, k_home, indices)
            general_copy(v_buf, indices, v_home, indices)
            cache_read_buf.store((((gpu_k_buf, k_buf,), False),
                                  ((gpu_v_buf, v_buf,), False)))
            assert self.policy.attn_sparsity >= 1.0
        else:
            raise ValueError(f"Invalid path: {path}")

    def store_cache(self, cache_home, cache_write_buf, i):
        """
        存储缓存
        支持缓存协调器的统一接口
        """
        # 使用缓存协调器存储缓存
        if hasattr(self, 'cache_interface') and self.cache_interface is not None:
            try:
                # 从cache_write_buf获取新的缓存数据
                new_cache_data = cache_write_buf.pop()
                
                if new_cache_data is not None:
                    # 通过协调器存储缓存
                    handle = self.cache_interface.store_cache(
                        layer_id=self.layer_id,
                        position=i,
                        past_key_value=new_cache_data,
                        device=torch.device('cuda:0'),
                        batch_id=0
                    )
                    
                    if handle is not None:
                        offload_logger.info(f" 存储缓存 - 层:{self.layer_id}, 位置:{i}, 句柄:{handle}")
                        offload_logger.info(f"   - 使用缓存协调器成功")
                    else:
                        offload_logger.warning(f"⚠️ 存储缓存失败 - 层:{self.layer_id}, 位置:{i}")
                    return
                else:
                    offload_logger.warning(f"⚠️ new_cache_data为空，跳过存储")
                    return
                    
            except Exception as e:
                offload_logger.warning(f"⚠️ 缓存协调器store_cache失败，使用原有实现: {e}")
        
        # 向后兼容：使用原有的cache_manager
        if self.cache_manager is not None:
            try:
                from bloombee.server.memory_cache import UnifiedCache, DeviceInfo
                
                # 从cache_write_buf获取新的缓存数据
                new_cache_data = cache_write_buf.pop()
                
                if new_cache_data is not None:
                    # 创建UnifiedCache
                    # 使用统一的设备分配工具函数
                    device_info = create_device_info_from_policy(
                        self.policy if hasattr(self, 'policy') else None,
                        'cuda:0',
                        self.policy.comp_cache_config if hasattr(self, 'policy') and self.policy.compress_cache else None
                    )
                    
                    unified_cache = UnifiedCache(
                        past_key_value=new_cache_data,
                        device_info=device_info
                    )
                    
                    # 使用KVCacheManager存储
                    self.cache_manager.store_cache(
                        unified_cache=unified_cache,
                        position=i,
                        layer_id=self.layer_id,
                        batch_id=0  # 需要根据实际情况调整
                    )
                    offload_logger.info(f" 存储缓存 (fallback) - 层:{self.layer_id}, 位置:{i}, 设备:{device_info.device_type} ({device_info.device_id})")
                    offload_logger.info(f"   - 使用KVCacheManager成功")
                    return
                    
            except Exception as e:
                offload_logger.warning(f"⚠️ KVCacheManager store_cache失败，使用原有实现: {e}")

        # 原有的实现作为fallback
        # shape: (s, b * num_attention_heads, head_dim)
        k_home, v_home = cache_home.val
        k_new, v_new = cache_write_buf.pop()
        
        # 在store_cache中添加这个检查
        if torch.isnan(k_new.data).any() or torch.isnan(v_new.data).any():
            print(f"Replacing NaN values in cache at position {i}")
            k_new.data = torch.nan_to_num(k_new.data, nan=0.0, posinf=1.0, neginf=-1.0)
            v_new.data = torch.nan_to_num(v_new.data, nan=0.0, posinf=1.0, neginf=-1.0)
        
        k_has_nan = torch.isnan(k_new.data).any()
        k_has_inf = torch.isinf(k_new.data).any()
        v_has_nan = torch.isnan(v_new.data).any()
        v_has_inf = torch.isinf(v_new.data).any()
        
        print(f"store_cache[{i}]: k_new NaN={k_has_nan}, Inf={k_has_inf}, v_new NaN={v_has_nan}, Inf={v_has_inf}")
        
        if k_has_nan or k_has_inf or v_has_nan or v_has_inf:
            print(f"❌ WARNING: Storing invalid data at position {i}!")
            print(f"k_new stats: mean={k_new.data.mean()}, std={k_new.data.std()}, min={k_new.data.min()}, max={k_new.data.max()}")
            print(f"v_new stats: mean={v_new.data.mean()}, std={v_new.data.std()}, min={v_new.data.min()}, max={v_new.data.max()}")
            
            # 可选：用零替换NaN/Inf
            # k_new.data = torch.where(torch.isnan(k_new.data) | torch.isinf(k_new.data), 
            #                         torch.zeros_like(k_new.data), k_new.data)
            # v_new.data = torch.where(torch.isnan(v_new.data) | torch.isinf(v_new.data), 
            #                         torch.zeros_like(v_new.data), v_new.data)
        
        print(f"store_cache, i: {i}, pos: {i}, k_new.shape[0]: {k_new.shape[0]}, k_new.shape[1]: {k_new.shape[1]}")
        # if i == self.task.gen_len - 1:  # last token, no need to store cache
        #     return
        print(f"store_cache, k_new: {k_new}, v_new: {v_new}")
        # if i == 0:  # prefill
        #     indices = (slice(0, k_new.shape[0]),
        #                slice(0, k_new.shape[1]))
        # else:  # decoding
        #     pos = i
        #     indices = (slice(pos, pos + k_new.shape[0]),
        #                slice(0, k_new.shape[1]))
        indices = (
            slice(i, i + k_new.shape[0]),    # start=i, end=i+new_len
            slice(0, k_new.shape[1])
        )

        general_copy(k_home, indices, k_new, None)
        general_copy(v_home, indices, v_new, None)
        torch.cuda.synchronize()
        
        stored_k = k_home.data[indices[0], indices[1]]
        stored_v = v_home.data[indices[0], indices[1]]
        k_stored_nan = torch.isnan(stored_k).any()
        v_stored_nan = torch.isnan(stored_v).any()
        print(f"After store[{i}]: k_stored NaN={k_stored_nan}, v_stored NaN={v_stored_nan}")

    def input_act_shape_and_dtype(self, batch_size, seq_len):
        return (batch_size, seq_len, self.config.hidden_size), self.config.dtype

    def forward(
        self,
        hidden,
        cache_read_buf,
        weight_read_buf,
        attention_mask,
        cache_write_buf,
        i,
        k
    ):
        
        # num_attention_heads = self.config.num_attention_heads
        num_attention_heads = self.config.num_attention_heads
        
        # 🔧 添加forward开始调试信息
        offload_logger.info(f"FLEX_LlamaAttention.forward开始:")
        offload_logger.info(f"   - layer_id: {self.layer_id}")
        offload_logger.info(f"   - position: {i}")
        offload_logger.info(f"   - batch: {k}")
        offload_logger.info(f"   - cache_manager可用: {self.cache_manager is not None}")
        offload_logger.info(f"   - 当前设备: {hidden.val.device if hasattr(hidden, 'val') else 'Unknown'}")

        donate = [False] * 16
        h, donate[0] = hidden.val, True

        # k is batch index
        if k == self.policy.num_gpu_batches - 1:
            # Clear the weight_read_buf if it is the last gpu batch
            ((w_q, donate[2]), (w_k, donate[4]), (w_v, donate[6]), (w_out, donate[8]), (input_layernorm, donate[10]), (rotary_emb_inv_freq, donate[12])) \
                = weight_read_buf.pop()
        else:
            ((w_q, _), (w_k, _),  (w_v, _), (w_out, _), (input_layernorm, _), (rotary_emb_inv_freq, _)) = weight_read_buf.val

        print(f"attention forward, i: {i}, self.task.prompt_len: {self.task.prompt_len}, hiden states: {h}")
        
        if i == 0:
            # prefill
            # import pdb;pdb.set_trace()---------------------
            # see_memory_usage("-----------------------------------------before mha_llama ")
            print(f"attention forward, attention_mask: {attention_mask.val}")
            mask, donate[1] = attention_mask.val.smart_copy(self.compute)
            print(f"attention forward, mask: {mask.data}")
            
            # 🔧 添加prefill调试信息
            offload_logger.info(f" Prefill阶段:")
            offload_logger.info(f"   - 使用mha_llama")
            offload_logger.info(f"   - mask设备: {mask.device}")
            offload_logger.info(f"   - compute设备: {self.compute}")
            
            h, new_k_cache, new_v_cache = self.compute.mha_llama(h, mask, w_q, w_k, w_v, w_out,
                                       num_attention_heads, donate, self.policy.compress_cache, self.policy.comp_cache_config, input_layernorm, rotary_emb_inv_freq)
            cache_write_buf.store((new_k_cache, new_v_cache))
            
            # 🔧 添加prefill结果调试信息
            offload_logger.info(f"Prefill完成:")
            offload_logger.info(f"   - new_k_cache形状: {new_k_cache.shape if hasattr(new_k_cache, 'shape') else 'Unknown'}")
            offload_logger.info(f"   - new_v_cache形状: {new_v_cache.shape if hasattr(new_v_cache, 'shape') else 'Unknown'}")
            offload_logger.info(f"   - new_k_cache设备: {new_k_cache.device if hasattr(new_k_cache, 'device') else 'Unknown'}")
            offload_logger.info(f"   - new_v_cache设备: {new_v_cache.device if hasattr(new_v_cache, 'device') else 'Unknown'}")
            
            # see_memory_usage("-----------------------------------------after mha_llama ")
        else:
            # decoding
            # see_memory_usage("-----------------------------------------before mha_gen_llama ")
            mask, donate[1] = attention_mask.val.smart_copy(self.attention_compute)
            print(f"attention forward, mask: {mask.data}, ")
            k_cache, v_cache = cache_read_buf.pop()
<<<<<<< HEAD
            see_memory_usage("attention forward")
=======
            # Optional memory logging
            # see_memory_usage("attention forward (decoding) before mha_gen_llama")
>>>>>>> c5dc29f0
            if self.attention_compute == self.env.gpu:
                print(f"attention_compute == gpu")
            elif self.attention_compute == self.env.cpu:
                print(f"attention_compute == cpu")
            else:
                print(f"attention_compute == {self.attention_compute}")
            # k_cache = TorchTensor.create_from_torch(k_tensor, self.attention_compute)
            # v_cache = TorchTensor.create_from_torch(v_tensor, self.attention_compute)
            print(f"k_cache: {k_cache.shape}, self.policy.compress_cache: {self.policy.compress_cache}")
            
            # 🔧 添加decoding调试信息
            offload_logger.info(f" Decoding阶段:")
            offload_logger.info(f"   - 使用mha_gen_llama")
            offload_logger.info(f"   - k_cache形状: {k_cache.shape if hasattr(k_cache, 'shape') else 'Unknown'}")
            offload_logger.info(f"   - v_cache形状: {v_cache.shape if hasattr(v_cache, 'shape') else 'Unknown'}")
            offload_logger.info(f"   - k_cache设备: {k_cache.device if hasattr(k_cache, 'device') else 'Unknown'}")
            offload_logger.info(f"   - v_cache设备: {v_cache.device if hasattr(v_cache, 'device') else 'Unknown'}")
            offload_logger.info(f"   - attention_compute: {self.attention_compute}")
            offload_logger.info(f"   - compress_cache: {self.policy.compress_cache}")
            
            h, new_k_cache, new_v_cache = self.compute.mha_gen_llama(
                h, mask, w_q,
                w_k, w_v, w_out, num_attention_heads,
                k_cache, v_cache, donate, self.policy.attn_sparsity,
                self.policy.compress_cache, self.policy.comp_cache_config,
                input_layernorm,
                rotary_emb_inv_freq)
            print(f"attention forward, hiden state: {h}, new_k_cache: {new_k_cache}, new_v_cache: {new_v_cache}")
            cache_write_buf.store((new_k_cache, new_v_cache))
            
            # 🔧 添加decoding结果调试信息
            offload_logger.info(f" Decoding完成:")
            offload_logger.info(f"   - new_k_cache形状: {new_k_cache.shape if hasattr(new_k_cache, 'shape') else 'Unknown'}")
            offload_logger.info(f"   - new_v_cache形状: {new_v_cache.shape if hasattr(new_v_cache, 'shape') else 'Unknown'}")
            offload_logger.info(f"   - new_k_cache设备: {new_k_cache.device if hasattr(new_k_cache, 'device') else 'Unknown'}")
            offload_logger.info(f"   - new_v_cache设备: {new_v_cache.device if hasattr(new_v_cache, 'device') else 'Unknown'}")
            
            # see_memory_usage("-----------------------------------------after mha_gen_llama ")
        hidden.val = h
        self.temp_hidden_states.val=h
        
        # 🔧 添加forward完成调试信息
        offload_logger.info(f" FLEX_LlamaAttention.forward完成:")
        offload_logger.info(f"   - 输出hidden_states形状: {h.shape if hasattr(h, 'shape') else 'Unknown'}")
        offload_logger.info(f"   - 输出hidden_states设备: {h.device if hasattr(h, 'device') else 'Unknown'}")
        
        return h

class FLEX_LlamaMLP(LlamaMLP):
    def __init__(
        self,
        config: LlamaConfig,
        env: ExecutionEnv,
        policy: Policy,
        layer_id: int,
    ):
        super().__init__(config)
        self.config = config
        self.llama_config = get_llama_config('huggyllama/llama-7b')
        self.env = env
        self.layer_id = layer_id
        self.policy = policy
        self.compute = self.env.gpu
        self.weight_load_dst = (self.compute.compressed_device if policy.compress_weight
                                else self.compute)

        self.task = None
        self.temp_hidden_states = ValueHolder()

    def set_task(self, task):
        self.task = task

    def init_weight(self, weight_home, path):
        intermediate_size, h, dtype = (self.config.intermediate_size, self.config.hidden_size, np.float16)
        print('intermediate_size, h, dtype ', intermediate_size, h, dtype)
        path = os.path.join(os.path.join(path, f"layers.{self.layer_id}."))
        weight_specs = [
            # 4 weight files
            # gate_proj
            ((intermediate_size, h), dtype, path + "mlp.gate_proj.weight"),
            # down_proj
            ((h, intermediate_size), dtype, path + "mlp.down_proj.weight"),
            # up_proj
            ((intermediate_size, h), dtype, path + "mlp.up_proj.weight"),
            # post attention layer norm
            ((h, ), dtype, path + "post_attention_layernorm.weight"),
        ]
        # see_memory_usage("-----------------------------------------before init weights of LLamaMLP ")
        weights = init_weight_list(weight_specs, self.policy, self.env)
        # see_memory_usage("-----------------------------------------after init weights of LLamaMLP ")
        weight_home.store(weights)

    def load_weight(self, weight_home, weight_read_buf, k):
        gate, down, up, post_attention_layernorm = weight_home.val
        if k == 0:
            dst1 = self.weight_load_dst
            dst2 = self.compute
            weight_read_buf.store((
                    gate.smart_copy(dst1),
                    down.smart_copy(dst1),
                    up.smart_copy(dst1),
                    post_attention_layernorm.smart_copy(dst2)
            ))

    def init_cache_one_gpu_batch(self, cache_home):
        pass  # do nothing

    def load_cache(self, cache_home, cache_read_buf, i):
        pass  # do nothing

    def store_cache(self, cache_home, cache_write_buf, i):
        pass  # do nothing

    def input_act_shape_and_dtype(self, batch_size, seq_len):
        return (batch_size, seq_len, self.config.hidden_size), self.config.dtype

    def forward(self, 
        hidden_states,
        cache_read_buf,
        weight_read_buf,
        attention_mask,
        cache_write_buf,
        position_ids,
        k: int = 0,
        generated_tokens_num: int = 0,
        ):
        donate = [False] * 9
        h, donate[0] = hidden_states.val, True
        if k == self.policy.num_gpu_batches - 1:
            # Clear the weight_read_buf if it is the last gpu batch
            ((gate, donate[1]), (down, donate[3]),
             (up, donate[5]), (post_attention_layernorm, donate[7])) = weight_read_buf.pop()
        else:
            ((gate, _), (down, _),
             (up, _), (post_attention_layernorm, _)) = weight_read_buf.val

        h = self.compute.mlp_llama(h, gate, down, up, donate, self.config, post_attention_layernorm)
        hidden_states.val = h
        self.temp_hidden_states.val=h
        
        return h



# class OutputEmbed:
#     def __init__(self, config, env, policy):
#         self.config = config
#         self.env = env
#         self.policy = policy
#         self.compute = self.env.gpu
#         self.weight_load_dst = (self.compute.compressed_device if policy.compress_weight
#             else self.compute)

#         self.task = None

#     def set_task(self, task):
#         self.task = task

#     def init_weight(self, weight_home, path):
#         v, h, dtype = (self.config.vocab_size, self.config.hidden_size,
#             self.config.dtype)
#         path = os.path.join(path, "")
#         weight_specs = [
#             # w_ln
#             ((h,), dtype, path + "norm.weight"),
#             # lm_head.weight
#             ((v, h), dtype, path + "lm_head.weight"),
#             # ((v, h), dtype, path + "embed_tokens.weight"),
#         ]
#         weights = init_weight_list(weight_specs, self.policy, self.env)

#         weight_home.store(weights)

#     def load_weight(self, weight_home, weight_read_buf, k):
#         w_ln, lm_head = weight_home.val
#         if k == 0:
#             dst1 = self.weight_load_dst
#             dst2 = self.compute
#             weight_read_buf.store((w_ln.smart_copy(dst2),
#                 lm_head.smart_copy(dst1)))

#     def init_cache_one_gpu_batch(self, cache_home):
#         pass  # do nothing

#     def load_cache(self, cache_home, cache_read_buf, i):
#         pass  # do nothing

#     def store_cache(self, cache_home, cache_write_buf, i):
#         pass  # do nothing

#     def input_act_shape_and_dtype(self, batch_size, seq_len):
#         return (batch_size, seq_len, self.config.hidden_size), self.config.dtype

#     def forward(self, hidden, cache_read_buf, weight_read_buf, attention_mask,
#                 cache_write_buf, i, k):
#         donate = [False] * 4
#         h, donate[0] = hidden.val, True

#         if k == self.policy.num_gpu_batches - 1:
#             # Clear the weight_read_buf if it is the last gpu batch
#             (w_ln, donate[1]), (lm_head, donate[3]) = weight_read_buf.pop()
#         else:
#             (w_ln, _), (lm_head, _) = weight_read_buf.val

#         h = self.compute.llama_output_embed(h, w_ln, donate,
#             self.task.do_sample, self.task.temperature, lm_head, self.task.top_p)
#         hidden.val = h

class LlamaDecoderLayer(nn.Module):
    def __init__(self, config: LlamaConfig, env: ExecutionEnv, policy: Policy, layer_id: int):
        
        self.self_attn = FLEX_LlamaAttention(config=config, env=env, policy=policy, layer_id=layer_id)
        self.mlp = FLEX_LlamaMLP(
            layer_id=layer_id,
            env=env,
            policy=policy,
            config=config
        )
        # self.input_layernorm = LlamaRMSNorm(config.hidden_size, eps=config.rms_norm_eps)
        # self.post_attention_layernorm = LlamaRMSNorm(config.hidden_size, eps=config.rms_norm_eps)

        self.compute = self.self_attn.compute
        self.policy = policy

    def set_task(self, task):
        self.self_attn.set_task(task)
        self.mlp.set_task(task)

    def init_weight(self, weight_home, path):
        home1, home2 = ValueHolder(), ValueHolder()
        self.self_attn.init_weight(home1, path)
        self.mlp.init_weight(home2, path)
        weight_home.store((home1, home2))

    def load_weight(self, weight_home, weight_read_buf, k):
        read_buf1, read_buf2 = ValueHolder(), ValueHolder()
        home1, home2 = weight_home.val
        self.self_attn.load_weight(home1, read_buf1, k)
        self.mlp.load_weight(home2, read_buf2, k)
        if k == 0:
           weight_read_buf.store((read_buf1, read_buf2))

    def init_cache(self, j, k):
        self.layers[j].init_cache_one_gpu_batch(self.cache_home[j][k])

    def load_cache(self, i, j, k, overlap=True):
        # Handle corner cases
        if i == 0:  # prefill, no cache
            offload_logger.info(f" Prefill阶段，跳过load_cache - 位置:{i}, 层:{j}, 批次:{k}")
            return
        if k == self.num_gpu_batches:
            k = 0
            j += 1
        if j == self.num_layers:
            j = 0
            i += 1
            if i == self.execute_gen_len:
                return

        # Load from cache_home to cache_read_buf
        offload_logger.info(f"LlamaDecoderLayer.load_cache - 位置:{i}, 层:{j}, 批次:{k}")
        if overlap:
            with torch.cuda.stream(self.load_cache_stream):
                self.layers[j].load_cache(self.cache_home[j][k], self.cache_read_buf[j][k], i)
        else:
            self.layers[j].load_cache(self.cache_home[j][k], self.cache_read_buf[j][k], i)

    def store_cache(self, i, j, k, overlap=True):
        # Handle corner cases
        if k == -1:
            k = self.num_gpu_batches - 1
            j -= 1
        if j == -1:
            j = self.num_layers - 1
            i -= 1
            if i == -1:
                return
        if i == self.task.gen_len - 1:  # last token, no need to store cache
            offload_logger.info(f"最后一个token，跳过store_cache - 位置:{i}, 层:{j}, 批次:{k}")
            self.cache_write_buf[j][k].pop()
            return

        # Store cache_write_buf to cache_home
        # Delete cache_write_buf
        offload_logger.info(f" LlamaDecoderLayer.store_cache - 位置:{i}, 层:{j}, 批次:{k}")
        if overlap:
            with torch.cuda.stream(self.store_cache_stream):
                self.layers[j].store_cache(self.cache_home[j][k], self.cache_write_buf[j][k], i)
        else:
            self.layers[j].store_cache(self.cache_home[j][k], self.cache_write_buf[j][k], i)

    def delete_cache(self, j, k):
        v = self.cache_home[j][k].pop()
        if v:
            for x in v:
                x.delete()

    def load_hidden(self, i, j, k):
        # Handle corner cases
        if k == self.num_gpu_batches:
            k = 0
            j += 1
        if j == self.num_layers:
            j = 0
            i += 1
            if i == self.execute_gen_len:
                return

        # Load to hidden states buffers
        dst = self.layers[j].compute
        if j == 0:
            gpu_batch_size = self.policy.gpu_batch_size
            left, right = k * gpu_batch_size, (k + 1) * gpu_batch_size
            if i == 0:  # load from the input ids
                val = dst.allocate((gpu_batch_size, self.task.prompt_len), np.int32)
                val.load_from_np(self.output_ids[left:right, :self.task.prompt_len])
            else:  # load from the last generated token
                pos = self.task.prompt_len + i
                val = dst.allocate((gpu_batch_size, 1), np.int32)
                val.load_from_np(self.output_ids[left:right, pos - 1:pos])
        else:  # load from the last layer
            val = self.hidden[i][j - 1][k].pop().move(dst)
        self.hidden[i][j][k].store(val)

    def store_hidden(self, i, j, k):
        # Handle corner cases
        if k == -1:
            k = self.num_gpu_batches - 1
            j -= 1
        if j == -1:
            j = self.num_layers - 1
            i -= 1
            if i == -1:
                return

        # Store to hidden states buffers
        if j == self.num_layers - 1:  # store to output
            gpu_batch_size = self.policy.gpu_batch_size
            left, right = k * gpu_batch_size, (k + 1) * gpu_batch_size
            ids = self.hidden[i][j][k].pop().data.detach().cpu().numpy()
            pos = self.task.prompt_len + i
            if self.task.stop:
                stopped = self.stopped[left:right]
                self.output_ids[left:right, pos:pos + 1] = np.where(
                    stopped, self.config.pad_token_id, ids)
                stopped[:] = np.logical_or(stopped, ids == self.task.stop)
            else:
                self.output_ids[left:right, pos:pos + 1] = ids
        else:  # move to home
            x = self.hidden[i][j][k]
            if x.val:  # x may already be moved due to overlapping
                x.val = x.val.move(self.act_home)

    def compute_layer(self, i, j, k):
        # Update the hidden in place
        # Clear the weight_read_buf if it is the last gpu batch
        # Clear the cache_read_buf
        # Run layer computation
        

        if i > 0:  # 只在decoding阶段调用load_cache
            offload_logger.info(f" 调用load_cache - 位置:{i}, 层:{j}, 批次:{k}")
            self.load_cache(i, j, k, overlap=False)
        
        self.layers[j].forward(self.hidden[i][j][k], self.cache_read_buf[j][k],
                               self.weight_read_buf[j], self.attention_mask[k],
                               self.cache_write_buf[j][k], i, k)
        

        offload_logger.info(f" 调用store_cache - 位置:{i}, 层:{j}, 批次:{k}")
        self.store_cache(i, j, k, overlap=False)

    def sync(self):
        self.env.disk.synchronize()
        torch.cuda.synchronize()

    def init_all_weights(self):
        self.weight_home = array_1d(self.num_layers, ValueHolder)
        for j in range(self.num_layers):
            self.init_weight(j)

    def delete_all_weights(self):
        for j in range(self.num_layers):
            self.delete_weight(j, 0)

    def update_attention_mask(self, i, k):
        if i > 0:
            mask = self.attention_mask[k]
            assert mask.val is not None
            mask.val = mask.val.device.extend_attention_mask(mask.val, [True])
            return

        gpu_batch_size = self.policy.gpu_batch_size
        left = k * gpu_batch_size
        right = left + gpu_batch_size
        input_ids = self.output_ids[left:right, :self.task.prompt_len]

        attention_compute = (self.env.cpu if self.policy.cpu_cache_compute
            else self.env.gpu)
        val = attention_compute.allocate(
            (self.policy.gpu_batch_size, self.task.prompt_len), bool)
        val.load_from_np((input_ids != self.config.pad_token_id))
        self.attention_mask[k].store(val)

    def generate(
        self,
        inputs,
        max_new_tokens: int=32,
        do_sample: bool=True,
        temperature: float=0.6,
        stop: Optional[int] = None,
        debug_mode: Optional[str] = None,
        cut_gen_len: Optional[int] = None,
        top_p: float = 0.9,
        verbose: int = 0):
        task = Task(
            inputs=inputs,
            prompt_len=len(inputs[0]),
            gen_len=max_new_tokens,
            cut_gen_len=cut_gen_len,
            do_sample=do_sample,
            temperature=temperature,
            stop=stop,
            top_p=top_p
        )
        num_layers = self.num_layers
        num_gpu_batches = self.num_gpu_batches
        gpu_batch_size = self.policy.gpu_batch_size
        overlap = self.policy.overlap
        prompt_len, gen_len = task.prompt_len, task.gen_len
        self.execute_gen_len = task.cut_gen_len if task.cut_gen_len else task.gen_len

        # Output token ids
        self.output_ids = np.full((len(task.inputs), prompt_len + gen_len),
            self.config.pad_token_id, dtype=np.int32)
        self.stopped = np.zeros((len(task.inputs), 1), dtype=bool)
        self.output_ids[:, :prompt_len] = np.asarray(task.inputs)
        assert gpu_batch_size * num_gpu_batches == len(task.inputs)

        # Intermediate tensors
        # The following buffers store values used
        # for the i-th token, j-th layer, k-th gpu batch.
        num_layers, num_gpu_batches = self.num_layers, self.policy.num_gpu_batches
        for j in range(num_layers):
            for k in range(num_gpu_batches):
                self.cache_home[j][k].clear()
                self.cache_read_buf[j][k].clear()
                self.cache_write_buf[j][k].clear()
        for j in range(num_layers):
            self.weight_read_buf[j].clear()
        for k in range(num_gpu_batches):
            self.attention_mask[k].clear()
        self.hidden = array_3d(gen_len, num_layers, num_gpu_batches, ValueHolder)

        # Init cache
        self.set_task(task)
        for j in range(num_layers):
            for k in range(num_gpu_batches):
                self.init_cache(j, k)
        if self.policy.cpu_cache_compute:
            self.env.cpu.init_attention_compute_workspace(self.config, self.task, self.policy)

        # Generate
        if debug_mode is None:
            if not overlap:
                # No overlap, easy to understand, suitable for debugging
                self.generation_loop_normal()
            else:
                # Overlap I/O and compute
                if num_gpu_batches == 1:
                    self.generation_loop_overlap_single_batch()
                else:
                    self.generation_loop_overlap_multi_batch()
        elif debug_mode == "fewer_batch":
            # Run fewer layeres and batches for debugging
            if num_gpu_batches == 1:
                self.generation_loop_debug_single_batch()
            else:
                self.generation_loop_debug_multi_batch()
        elif debug_mode == "breakdown":
            # No overlap, fewer batches, execution time breakdown
            self.generation_loop_debug_normal()
        else:
            raise ValueError("Invalid debug mode: {debug_mode}")

        # Delete cache
        for j in range(num_layers):
            for k in range(num_gpu_batches):
                self.delete_cache(j, k)
        if self.policy.cpu_cache_compute:
            self.env.cpu.del_attention_compute_workspace()

        return self.output_ids

    def generation_loop_normal(self):
        for i in range(self.execute_gen_len):
            timers("generate").start()
            for k in range(self.num_gpu_batches):
                self.update_attention_mask(i, k)
            for j in range(self.num_layers):
                for k in range(self.num_gpu_batches):
                    self.load_weight(i, j, k, overlap=False)

                for k in range(self.num_gpu_batches):
                    self.load_cache(i, j, k, overlap=False)
                    self.load_hidden(i, j, k)
                    self.compute_layer(i, j, k)
                    self.store_hidden(i, j, k)
                    self.store_cache(i, j, k, overlap=False)
            timers("generate").stop()

    def generation_loop_debug_normal(self):
        execute_num_batches = 20
        batch_ct = 0
        pbar = tqdm(total=execute_num_batches)
        timers("prefill_total").reset()
        timers("decoding_gpu_batch").reset()

        timers("load_weight").reset()
        timers("load_cache_prefill").reset()
        timers("load_cache_decoding").reset()
        timers("store_cache_prefill").reset()
        timers("store_cache_decoding").reset()
        timers("compute_layer_prefill").reset()
        timers("compute_layer_decoding").reset()
        load_weight_timer = timers("load_weight")

        for i in range(self.execute_gen_len):
            if i == 0:
                timers("prefill_total").start()
                load_cache_timer = timers("load_cache_prefill")
                store_cache_timer = timers("store_cache_prefill")
                compute_layer_timer = timers("compute_layer_prefill")
            else:
                load_cache_timer = timers("load_cache_decoding")
                store_cache_timer = timers("store_cache_decoding")
                compute_layer_timer = timers("compute_layer_decoding")

            for k in range(self.num_gpu_batches):
                self.update_attention_mask(i, k)

            for j in range(self.num_layers):
                if i > 0: timers("decoding_gpu_batch").start()

                load_weight_timer.start(self.sync)
                for k in range(self.num_gpu_batches):
                    self.load_weight(i, j, k)
                load_weight_timer.stop(self.sync)

                for k in range(self.num_gpu_batches):
                    load_cache_timer.start(self.sync)
                    self.load_cache(i, j, k)
                    load_cache_timer.stop(self.sync)
                    self.load_hidden(i, j, k)
                    compute_layer_timer.start(self.sync)
                    self.compute_layer(i, j, k)
                    compute_layer_timer.stop(self.sync)
                    self.store_hidden(i, j, k)
                    store_cache_timer.start(self.sync)
                    self.store_cache(i, j, k)
                    store_cache_timer.stop(self.sync)

                if i > 0:
                    timers("decoding_gpu_batch").stop()
                    pbar.update(1)
                    batch_ct += 1
                if batch_ct >= execute_num_batches: break
            if batch_ct >= execute_num_batches: break
            if i == 0: timers("prefill_total").stop(self.sync)

        # Convert "decoding_gpu_batch" timer to "generate" timer
        batch_cost = np.mean(timers("decoding_gpu_batch").costs[10:])
        for i in range(self.execute_gen_len):
            if i == 0:
                timers("generate").costs.append(timers("prefill_total").costs[0])
            else:
                timers("generate").costs.append(self.num_layers * batch_cost)

        # Debug the costs of individual functions
        print(f"#layers: {self.num_layers}")

        print(f"#batches prefill:  "
              f"{self.num_layers * self.num_gpu_batches}")
        print(f"#batches decoding: "
              f"{(self.task.gen_len - 1) * self.num_layers * self.num_gpu_batches}")
        print(f"load_weight            (per-layer)"
              f": {np.mean(timers('load_weight').costs):.6f} s")
        for stage in ["prefill", "decoding"]:
            for func in ["load_cache", "store_cache", "compute_layer"]:
                name = func + "_" + stage
                costs = timers(name).costs
                print(f"{name:22s} (per-batch): {np.mean(costs):.6f} s")

    def generation_loop_overlap_single_batch(self):
        # Prologue
        for k in range(self.num_gpu_batches):
            self.load_weight(0, 0, k)
        self.sync()

        # Generate
        for i in range(self.execute_gen_len):
            timers("generate").start()
            self.update_attention_mask(i, 0)
            for j in range(self.num_layers):
                self.load_weight(i, j+1, 0)
                self.load_cache(i, j+1, 0)
                self.load_hidden(i, j, 0)
                self.compute_layer(i, j, 0)
                self.store_cache(i, j-1, 0)
                self.store_hidden(i, j, 0)
                self.sync()
            timers("generate").stop()

            if self.task.stop and np.all(self.stopped):
                break

    def generation_loop_overlap_multi_batch(self):
        # Prologue
        for k in range(self.num_gpu_batches):
            self.load_weight(0, 0, k)
        self.load_hidden(0, 0, 0)
        self.sync()

        # Generate
        for i in range(self.execute_gen_len):
            timers("generate").start()
            for k in range(self.num_gpu_batches):
                self.update_attention_mask(i, k)
            for j in range(self.num_layers):
                for k in range(self.num_gpu_batches):
                    self.load_weight(i, j+1, k)
                    self.load_cache(i, j, k+1)
                    self.store_hidden(i, j, k-1)
                    self.load_hidden(i, j, k+1)
                    self.compute_layer(i, j, k)
                    self.store_cache(i, j, k-1)
                    self.sync()
            timers("generate").stop()

        # Epilogue
        self.store_hidden(
            self.execute_gen_len-1, self.num_layers-1, self.num_gpu_batches-1)

    def generation_loop_debug_single_batch(self):
        execute_num_batches = 20
        batch_ct = 0
        pbar = tqdm(total=execute_num_batches)
        timers("prefill").reset()
        timers("decoding_gpu_batch").reset()

        # Prologue
        for k in range(self.num_gpu_batches):
            self.load_weight(0, 0, k)
        self.sync()

        # Generate
        for i in range(self.execute_gen_len):
            if i == 0: timers("prefill").start()
            self.update_attention_mask(i, 0)
            for j in range(self.num_layers):
                if i > 0: timers("decoding_gpu_batch").start()
                self.load_weight(i, j+1, 0)
                self.load_cache(i, j+1, 0)
                self.load_hidden(i, j, 0)
                self.compute_layer(i, j, 0)
                self.store_cache(i, j-1, 0)
                self.store_hidden(i, j, 0)
                self.sync()

                if i > 0:
                    timers("decoding_gpu_batch").stop()
                    pbar.update(1)
                    batch_ct += 1
                if batch_ct >= execute_num_batches: break
            if batch_ct >= execute_num_batches: break
            if i == 0: timers("prefill").stop()

        # Convert "decoding_gpu_batch" timer to "generate" timer
        batch_cost = np.mean(timers("decoding_gpu_batch").costs[10:])
        for i in range(self.execute_gen_len):
            if i == 0:
                timers("generate").costs.append(timers("prefill").costs[0])
            else:
                timers("generate").costs.append(self.num_layers * batch_cost)

    def generation_loop_debug_multi_batch(self):
        execute_num_batches = 20
        batch_ct = 0
        pbar = tqdm(total=execute_num_batches)
        timers("prefill").reset()
        timers("decoding_gpu_batch").reset()

        # Prologue
        for k in range(self.num_gpu_batches):
            self.load_weight(0, 0, k)
        self.load_hidden(0, 0, 0)
        self.sync()

        # Generate
        for i in range(self.execute_gen_len):
            if i == 0: timers("prefill").start()
            for k in range(self.num_gpu_batches):
                self.update_attention_mask(i, k)
            for j in range(self.num_layers):
                if i > 0: timers("decoding_gpu_batch").start()
                for k in range(self.num_gpu_batches):
                    self.load_weight(i, j+1, k)
                    self.load_cache(i, j, k+1)
                    self.store_hidden(i, j, k-1)
                    self.load_hidden(i, j, k+1)
                    self.compute_layer(i, j, k)
                    self.store_cache(i, j, k-1)
                    self.sync()

                if i > 0:
                    timers("decoding_gpu_batch").stop()
                    pbar.update(1)
                    batch_ct += 1
                if batch_ct >= execute_num_batches: break
            if batch_ct >= execute_num_batches: break
            if i == 0: timers("prefill").stop()

        # Convert "decoding_gpu_batch" timer to "generate" timer
        batch_cost = np.mean(timers("decoding_gpu_batch").costs[10:])
        for i in range(self.execute_gen_len):
            if i == 0:
                timers("generate").costs.append(timers("prefill").costs[0])
            else:
                timers("generate").costs.append(self.num_layers * batch_cost)

    def __del__(self):
        self.delete_all_weights()


def get_filename(args):
    model_size = args.model.split('-')[-1]
    percent = ""
    for i in range(len(args.percent)):
        percent += str(args.percent[i]) + "-"
    filename = f"fo-{model_size}-gbs{args.gpu_batch_size}-" \
               f"ngbs{args.num_gpu_batches}-" \
               f"prompt{args.prompt_len}-" \
               f"gen{args.gen_len}-percent-{percent}"
    if args.cpu_cache_compute:
        filename += "cpu-cache"
    else:
        filename += "gpu-cache"
    if args.compress_weight:
        filename += "-compw"
    if args.compress_cache:
        filename += "-compc"
    return filename

def get_test_inputs(prompt_len, num_prompts, tokenizer):
    prompts = [
        # "Simply put, the theory of relativity states that ",

        "I believe the meaning of life is",

        # """Translate English to French:
        # sea otter => loutre de mer
        # peppermint => menthe poivrée
        # plush girafe => girafe peluche
        # cheese =>""",
    ]
    input_ids = tokenizer(prompts, padding="max_length",
                          max_length=prompt_len).input_ids
    return (input_ids[0],) * num_prompts

def run_flexgen(args):
    print(f"<run_flexgen>: args.model: {args.model}")
    tokenizer = AutoTokenizer.from_pretrained(args.model, padding_side="left")
    tokenizer.pad_token = '[PAD]'
    num_prompts = args.num_gpu_batches * args.gpu_batch_size
    prompt_len, gen_len, cut_gen_len = args.prompt_len, args.gen_len, args.cut_gen_len
    # Task and policy
    # warmup_inputs = get_test_inputs(32, num_prompts, tokenizer)
    inputs = get_test_inputs(prompt_len, num_prompts, tokenizer)
    gpu = TorchDevice("cuda:0")
    cpu = TorchDevice("cpu")
    disk = TorchDisk(args.offload_dir)
    env = ExecutionEnv(gpu=gpu, cpu=cpu, disk=disk, mixed=TorchMixedDevice([gpu, cpu, disk]))

    policy = Policy(args.gpu_batch_size, args.num_gpu_batches,
                    args.percent[0], args.percent[1],
                    args.percent[2], args.percent[3],
                    args.percent[4], args.percent[5],
                    args.overlap, args.sep_layer, args.pin_weight,
                    args.cpu_cache_compute, args.attn_sparsity,
                    ## weight and cache compression
                    args.compress_weight,
                    CompressionConfig(num_bits=4, group_size=64,
                                      group_dim=0, symmetric=False),
                    args.compress_cache,
                    CompressionConfig(num_bits=4, group_size=64,
                                      group_dim=2, symmetric=False))
    assert not (args.compress_cache and args.attn_sparsity < 1.0), "Not implemented"
    llama_config = get_llama_config(args.model)
    cache_size = llama_config.cache_bytes(num_prompts, prompt_len + gen_len)
    hidden_size = llama_config.hidden_bytes(num_prompts, prompt_len + gen_len)
    print(f"model size: {llama_config.model_bytes()/GB:.3f} GB, "
          f"cache size: {cache_size/GB:.3f} GB, "
          f"hidden size (prefill): {hidden_size/GB:.3f} GB")

    print("init weight...")
    model = LlamaLM(llama_config, env, args.path, policy)
    try:
        # print("warmup - generate")
        # output_ids = model.generate(
        #     warmup_inputs,
        #     max_new_tokens=1,
        #     debug_mode=args.debug_mode,
        #     verbose=args.verbose)
        print("benchmark - generate")
        timers("generate").reset()
        output_ids = model.generate(
            inputs,
            max_new_tokens=gen_len,
            debug_mode=args.debug_mode,
            cut_gen_len=cut_gen_len, 
            verbose=args.verbose)
        costs = timers("generate").costs
    finally:
        env.close_copy_threads()

    # Log output
    prefill_latency = costs[0]
    prefill_throughput = num_prompts * prompt_len / prefill_latency
    if cut_gen_len:  # project latency of cut_gen_len to gen_len
        decode_latency = project_decode_latency(costs, prompt_len, gen_len)
    else:
        decode_latency = sum(costs[1:])
    decode_throughput = num_prompts * (gen_len - 1) / max(decode_latency, 1e-10)
    num_generated_tokens = num_prompts * gen_len
    total_latency = prefill_latency + decode_latency
    total_throughput = num_generated_tokens / total_latency
    _, gpu_peak_mem = gpu.mem_stats()
    _, cpu_peak_mem = cpu.mem_stats()

    if DUMMY_WEIGHT not in args.path:
        outputs = tokenizer.batch_decode(output_ids, skip_special_tokens=True)
        show_str = "Outputs:\n" + 70 * '-' + "\n"
        for i in [0, len(outputs)-1]:
            show_str += f"{i}: {outputs[i]}\n"
            show_str += "-" * 70 + "\n"
        if args.verbose >= 2:
            print(show_str)

    gpu.print_stats()
    cpu.print_stats()
    projected = bool(args.debug_mode or cut_gen_len)

    if args.log_file == "auto":
        filename = get_filename(args) + ".log"
    else:
        filename = args.log_file

    log_str = write_benchmark_log(filename,
        llama_config.model_bytes(), cache_size, hidden_size,
        gpu_peak_mem, projected, prefill_latency, prefill_throughput,
        decode_latency, decode_throughput, total_latency, total_throughput)
    if args.verbose >= 1:
        print(log_str)

def add_parser_arguments(parser):
    parser.add_argument("--model", type=str, default="huggyllama/llama-7b",
        help="The model name.")
    parser.add_argument("--path", type=str, default="/tmp/data/llama_weights",
        help="The path to the model weights. If there are no cached weights, "
             "FlexGen will automatically download them from HuggingFace.")
    parser.add_argument("--offload-dir", type=str, default="/tmp/data/flexgen_offload_dir",
        help="The directory to offload tensors. ")
    parser.add_argument("--prompt-len", type=int, default=2048)
    parser.add_argument("--gen-len", type=int, default=32)
    parser.add_argument("--cut-gen-len", type=int,
        help="Cut generation length for fast debugging.")
    parser.add_argument("--debug-mode", type=str,
        choices=["fewer_batch", "breakdown"])
    parser.add_argument("--gpu-batch-size", type=int, default=4)
    parser.add_argument("--num-gpu-batches", type=int, default=1)
    parser.add_argument("--percent", nargs="+", type=int,
        default=[50, 50, 100, 0, 100, 0],
        help="Six numbers. They are "
         "the percentage of weight on GPU, "
         "the percentage of weight on CPU, "
         "the percentage of attention cache on GPU, "
         "the percentage of attention cache on CPU, "
         "the percentage of activations on GPU, "
         "the percentage of activations on CPU")
    parser.add_argument("--sep-layer", type=str2bool, nargs='?',
        const=True, default=True)
    parser.add_argument("--pin-weight", type=str2bool, nargs="?",
        const=True, default=True)
    parser.add_argument("--cpu-cache-compute", action="store_true")
    parser.add_argument("--attn-sparsity", type=float, default=1.0)
    parser.add_argument("--compress-weight", action="store_true",
        help="Whether to compress weight.")
    parser.add_argument("--compress-cache", action="store_true",
        help="Whether to compress cache.")


    parser.add_argument("--log-file", type=str, default="auto")
    parser.add_argument("--no-log", action="store_true")
    parser.add_argument("--verbose", type=int, default=2)

    parser.add_argument("--overlap", type=str2bool, nargs='?',
        const=True, default=True)

if __name__ == '__main__':
    parser = argparse.ArgumentParser()
    add_parser_arguments(parser)
    args = parser.parse_args()

    assert len(args.percent) == 6

    run_flexgen(args)<|MERGE_RESOLUTION|>--- conflicted
+++ resolved
@@ -841,12 +841,9 @@
             mask, donate[1] = attention_mask.val.smart_copy(self.attention_compute)
             print(f"attention forward, mask: {mask.data}, ")
             k_cache, v_cache = cache_read_buf.pop()
-<<<<<<< HEAD
-            see_memory_usage("attention forward")
-=======
             # Optional memory logging
             # see_memory_usage("attention forward (decoding) before mha_gen_llama")
->>>>>>> c5dc29f0
+
             if self.attention_compute == self.env.gpu:
                 print(f"attention_compute == gpu")
             elif self.attention_compute == self.env.cpu:
