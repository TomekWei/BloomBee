--- conflicted
+++ resolved
@@ -63,30 +63,20 @@
     temp_result_tokens = input_ids
     
     with model.transformer.h.inference_session(max_length=args.seq_len) as sess:
-<<<<<<< HEAD
-        
 
-=======
         set_cached_session(sess)
->>>>>>> 03b666cc
         for step in range(args.seq_len):
             start_time = perf_counter()
 
             logger.info(f"🔍 [Process {process_idx}] Step {step} - Before generation:")
             logger.info(f"🔍 [Process {process_idx}] Current result length: {len(result)}")
             logger.info(f"🔍 [Process {process_idx}] Current result text: {repr(result)}")
-<<<<<<< HEAD
             if (step == 0):
                 outputs = model.generate(input_ids, max_new_tokens=1, session=sess)
             else:
                 outputs = model.generate(max_new_tokens=1, session=sess)
                 
-=======
-            input_ids = tokenizer.encode("The", return_tensors="pt").to(model.device)
-            outputs = model.generate(input_ids = input_ids, max_new_tokens=1, session=sess)
-            
 
->>>>>>> 03b666cc
             logger.info(f"🔍 [Process {process_idx}] Step {step} - After generation:")
             logger.info(f"🔍 [Process {process_idx}] Generated outputs shape: {outputs.shape}")
             logger.info(f"🔍 [Process {process_idx}] Generated outputs: {outputs}")
